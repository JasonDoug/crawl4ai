# Browser, Crawler & LLM Configuration (Quick Overview)

Crawl4AI's flexibility stems from two key classes:

1. **`BrowserConfig`** – Dictates **how** the browser is launched and behaves (e.g., headless or visible, proxy, user agent).  
2. **`CrawlerRunConfig`** – Dictates **how** each **crawl** operates (e.g., caching, extraction, timeouts, JavaScript code to run, etc.).  
3. **`LLMConfig`** - Dictates **how** LLM providers are configured. (model, api token, base url, temperature etc.)

In most examples, you create **one** `BrowserConfig` for the entire crawler session, then pass a **fresh** or re-used `CrawlerRunConfig` whenever you call `arun()`. This tutorial shows the most commonly used parameters. If you need advanced or rarely used fields, see the [Configuration Parameters](../api/parameters.md).

---

## 1. BrowserConfig Essentials

```python
class BrowserConfig:
    def __init__(
        browser_type="chromium",
        headless=True,
        proxy_config=None,
        viewport_width=1080,
        viewport_height=600,
        verbose=True,
        use_persistent_context=False,
        user_data_dir=None,
        cookies=None,
        headers=None,
        user_agent=None,
        text_mode=False,
        light_mode=False,
        extra_args=None,
        # ... other advanced parameters omitted here
    ):
        ...
```

### Key Fields to Note



1. **`browser_type`**  
- Options: `"chromium"`, `"firefox"`, or `"webkit"`.  
- Defaults to `"chromium"`.  
- If you need a different engine, specify it here.

2. **`headless`**  
   - `True`: Runs the browser in headless mode (invisible browser).  
   - `False`: Runs the browser in visible mode, which helps with debugging.

3. **`proxy_config`**  
   - A dictionary with fields like:  
```json
{
    "server": "http://proxy.example.com:8080", 
    "username": "...", 
    "password": "..."
}
```
   - Leave as `None` if a proxy is not required.

4. **`viewport_width` & `viewport_height`**:  
   - The initial window size.  
   - Some sites behave differently with smaller or bigger viewports.

5. **`verbose`**:  
   - If `True`, prints extra logs.  
   - Handy for debugging.

6. **`use_persistent_context`**:  
   - If `True`, uses a **persistent** browser profile, storing cookies/local storage across runs.  
   - Typically also set `user_data_dir` to point to a folder.

7. **`cookies`** & **`headers`**:  
   - If you want to start with specific cookies or add universal HTTP headers, set them here.  
   - E.g. `cookies=[{"name": "session", "value": "abc123", "domain": "example.com"}]`.

8. **`user_agent`**:  
   - Custom User-Agent string. If `None`, a default is used.  
   - You can also set `user_agent_mode="random"` for randomization (if you want to fight bot detection).

9. **`text_mode`** & **`light_mode`**:  
   - `text_mode=True` disables images, possibly speeding up text-only crawls.  
   - `light_mode=True` turns off certain background features for performance.  

10. **`extra_args`**:  
    - Additional flags for the underlying browser.  
    - E.g. `["--disable-extensions"]`.

### Helper Methods

Both configuration classes provide a `clone()` method to create modified copies:

```python
# Create a base browser config
base_browser = BrowserConfig(
    browser_type="chromium",
    headless=True,
    text_mode=True
)

# Create a visible browser config for debugging
debug_browser = base_browser.clone(
    headless=False,
    verbose=True
)
```

**Minimal Example**:

```python
from crawl4ai import AsyncWebCrawler, BrowserConfig

browser_conf = BrowserConfig(
    browser_type="firefox",
    headless=False,
    text_mode=True
)

async with AsyncWebCrawler(config=browser_conf) as crawler:
    result = await crawler.arun("https://example.com")
    print(result.markdown[:300])
```

---

## 2. CrawlerRunConfig Essentials

```python
class CrawlerRunConfig:
    def __init__(
        word_count_threshold=200,
        extraction_strategy=None,
        markdown_generator=None,
        cache_mode=None,
        js_code=None,
        wait_for=None,
        screenshot=False,
        pdf=False,
        capture_mhtml=False,
        # Location and Identity Parameters
        locale=None,            # e.g. "en-US", "fr-FR"
        timezone_id=None,       # e.g. "America/New_York"
        geolocation=None,       # GeolocationConfig object
        # Resource Management
        enable_rate_limiting=False,
        rate_limit_config=None,
        memory_threshold_percent=70.0,
        check_interval=1.0,
        max_session_permit=20,
        display_mode=None,
        verbose=True,
        stream=False,  # Enable streaming for arun_many()
        # ... other advanced parameters omitted
    ):
        ...
```

### Key Fields to Note

1. **`word_count_threshold`**:  
   - The minimum word count before a block is considered.  
   - If your site has lots of short paragraphs or items, you can lower it.

2. **`extraction_strategy`**:  
   - Where you plug in JSON-based extraction (CSS, LLM, etc.).  
   - If `None`, no structured extraction is done (only raw/cleaned HTML + markdown).

3. **`markdown_generator`**:  
   - E.g., `DefaultMarkdownGenerator(...)`, controlling how HTML→Markdown conversion is done.  
   - If `None`, a default approach is used.

4. **`cache_mode`**:  
   - Controls caching behavior (`ENABLED`, `BYPASS`, `DISABLED`, etc.).  
   - If `None`, defaults to some level of caching or you can specify `CacheMode.ENABLED`.

5. **`js_code`**:  
   - A string or list of JS strings to execute.  
   - Great for "Load More" buttons or user interactions.  

6. **`wait_for`**:  
   - A CSS or JS expression to wait for before extracting content.  
   - Common usage: `wait_for="css:.main-loaded"` or `wait_for="js:() => window.loaded === true"`.

7. **`screenshot`**, **`pdf`**, & **`capture_mhtml`**:  
   - If `True`, captures a screenshot, PDF, or MHTML snapshot after the page is fully loaded.  
   - The results go to `result.screenshot` (base64), `result.pdf` (bytes), or `result.mhtml` (string).

8. **Location Parameters**:  
   - **`locale`**: Browser's locale (e.g., `"en-US"`, `"fr-FR"`) for language preferences
   - **`timezone_id`**: Browser's timezone (e.g., `"America/New_York"`, `"Europe/Paris"`)
   - **`geolocation`**: GPS coordinates via `GeolocationConfig(latitude=48.8566, longitude=2.3522)`
   - See [Identity Based Crawling](../advanced/identity-based-crawling.md#7-locale-timezone-and-geolocation-control)

9. **`verbose`**:  
   - Logs additional runtime details.  
   - Overlaps with the browser's verbosity if also set to `True` in `BrowserConfig`.

<<<<<<< HEAD
10. **`enable_rate_limiting`**:  
   - If `True`, enables rate limiting for batch processing.  
   - Requires `rate_limit_config` to be set.

11. **`memory_threshold_percent`**:  
    - The memory threshold (as a percentage) to monitor.  
    - If exceeded, the crawler will pause or slow down.

12. **`check_interval`**:  
    - The interval (in seconds) to check system resources.  
    - Affects how often memory and CPU usage are monitored.

13. **`max_session_permit`**:  
    - The maximum number of concurrent crawl sessions.  
    - Helps prevent overwhelming the system.

14. **`display_mode`**:  
    - The display mode for progress information (`DETAILED`, `BRIEF`, etc.).  
    - Affects how much information is printed during the crawl.
=======

>>>>>>> b27bb367

### Helper Methods

The `clone()` method is particularly useful for creating variations of your crawler configuration:

```python
# Create a base configuration
base_config = CrawlerRunConfig(
    cache_mode=CacheMode.ENABLED,
    word_count_threshold=200,
    wait_until="networkidle"
)

# Create variations for different use cases
stream_config = base_config.clone(
    stream=True,  # Enable streaming mode
    cache_mode=CacheMode.BYPASS
)

debug_config = base_config.clone(
    page_timeout=120000,  # Longer timeout for debugging
    verbose=True
)
```

The `clone()` method:
- Creates a new instance with all the same settings
- Updates only the specified parameters
- Leaves the original configuration unchanged
- Perfect for creating variations without repeating all parameters

---


## 3. LLMConfig Essentials

### Key fields to note

1. **`provider`**:  
- Which LLM provoder to use. 
- Possible values are `"ollama/llama3","groq/llama3-70b-8192","groq/llama3-8b-8192", "openai/gpt-4o-mini" ,"openai/gpt-4o","openai/o1-mini","openai/o1-preview","openai/o3-mini","openai/o3-mini-high","anthropic/claude-3-haiku-20240307","anthropic/claude-3-opus-20240229","anthropic/claude-3-sonnet-20240229","anthropic/claude-3-5-sonnet-20240620","gemini/gemini-pro","gemini/gemini-1.5-pro","gemini/gemini-2.0-flash","gemini/gemini-2.0-flash-exp","gemini/gemini-2.0-flash-lite-preview-02-05","deepseek/deepseek-chat"`<br/>*(default: `"openai/gpt-4o-mini"`)*

2. **`api_token`**:  
    - Optional. When not provided explicitly, api_token will be read from environment variables based on provider. For example: If a gemini model is passed as provider then,`"GEMINI_API_KEY"` will be read from environment variables  
    - API token of LLM provider <br/> eg: `api_token = "gsk_1ClHGGJ7Lpn4WGybR7vNWGdyb3FY7zXEw3SCiy0BAVM9lL8CQv"`
    - Environment variable - use with prefix "env:" <br/> eg:`api_token = "env: GROQ_API_KEY"`            

3. **`base_url`**:  
   - If your provider has a custom endpoint

```python
llm_config = LLMConfig(provider="openai/gpt-4o-mini", api_token=os.getenv("OPENAI_API_KEY"))
```

## 4. Putting It All Together

In a typical scenario, you define **one** `BrowserConfig` for your crawler session, then create **one or more** `CrawlerRunConfig` & `LLMConfig` depending on each call's needs:

```python
import asyncio
from crawl4ai import AsyncWebCrawler, BrowserConfig, CrawlerRunConfig, CacheMode, LLMConfig
from crawl4ai.extraction_strategy import JsonCssExtractionStrategy

async def main():
    # 1) Browser config: headless, bigger viewport, no proxy
    browser_conf = BrowserConfig(
        headless=True,
        viewport_width=1280,
        viewport_height=720
    )

    # 2) Example extraction strategy
    schema = {
        "name": "Articles",
        "baseSelector": "div.article",
        "fields": [
            {"name": "title", "selector": "h2", "type": "text"},
            {"name": "link", "selector": "a", "type": "attribute", "attribute": "href"}
        ]
    }
    extraction = JsonCssExtractionStrategy(schema)

    # 3) Example LLM content filtering

    gemini_config = LLMConfig(
        provider="gemini/gemini-1.5-pro" 
        api_token = "env:GEMINI_API_TOKEN"
    )

    # Initialize LLM filter with specific instruction
    filter = LLMContentFilter(
        llm_config=gemini_config,  # or your preferred provider
        instruction="""
        Focus on extracting the core educational content.
        Include:
        - Key concepts and explanations
        - Important code examples
        - Essential technical details
        Exclude:
        - Navigation elements
        - Sidebars
        - Footer content
        Format the output as clean markdown with proper code blocks and headers.
        """,
        chunk_token_threshold=500,  # Adjust based on your needs
        verbose=True
    )

    md_generator = DefaultMarkdownGenerator(
    content_filter=filter,
    options={"ignore_links": True}

    # 4) Crawler run config: skip cache, use extraction
    run_conf = CrawlerRunConfig(
        markdown_generator=md_generator,
        extraction_strategy=extraction,
        cache_mode=CacheMode.BYPASS,
    )

    async with AsyncWebCrawler(config=browser_conf) as crawler:
        # 4) Execute the crawl
        result = await crawler.arun(url="https://example.com/news", config=run_conf)

        if result.success:
            print("Extracted content:", result.extracted_content)
        else:
            print("Error:", result.error_message)

if __name__ == "__main__":
    asyncio.run(main())
```

---

## 5. Next Steps

For a **detailed list** of available parameters (including advanced ones), see:

- [BrowserConfig, CrawlerRunConfig & LLMConfig Reference](../api/parameters.md)  

You can explore topics like:

- **Custom Hooks & Auth** (Inject JavaScript or handle login forms).  
- **Session Management** (Re-use pages, preserve state across multiple calls).  
- **Magic Mode** or **Identity-based Crawling** (Fight bot detection by simulating user behavior).  
- **Advanced Caching** (Fine-tune read/write cache modes).  

---

## 6. Conclusion

**BrowserConfig**, **CrawlerRunConfig** and **LLMConfig** give you straightforward ways to define:

- **Which** browser to launch, how it should run, and any proxy or user agent needs.  
- **How** each crawl should behave—caching, timeouts, JavaScript code, extraction strategies, etc.
- **Which** LLM provider to use, api token, temperature and base url for custom endpoints

Use them together for **clear, maintainable** code, and when you need more specialized behavior, check out the advanced parameters in the [reference docs](../api/parameters.md). Happy crawling!<|MERGE_RESOLUTION|>--- conflicted
+++ resolved
@@ -35,8 +35,6 @@
 ```
 
 ### Key Fields to Note
-
-
 
 1. **`browser_type`**  
 - Options: `"chromium"`, `"firefox"`, or `"webkit"`.  
@@ -195,7 +193,6 @@
    - Logs additional runtime details.  
    - Overlaps with the browser's verbosity if also set to `True` in `BrowserConfig`.
 
-<<<<<<< HEAD
 10. **`enable_rate_limiting`**:  
    - If `True`, enables rate limiting for batch processing.  
    - Requires `rate_limit_config` to be set.
@@ -215,9 +212,7 @@
 14. **`display_mode`**:  
     - The display mode for progress information (`DETAILED`, `BRIEF`, etc.).  
     - Affects how much information is printed during the crawl.
-=======
-
->>>>>>> b27bb367
+
 
 ### Helper Methods
 
