--- conflicted
+++ resolved
@@ -226,16 +226,11 @@
 .local
 .do
 /plans
-<<<<<<< HEAD
 plans/
 
 # Codeium
 .codeiumignore
 todo/
-=======
-.codeiumignore
-todo/
 
 # windsurf rules
-.windsurfrules
->>>>>>> 357414c3
+.windsurfrules